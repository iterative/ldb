import os
from dataclasses import dataclass
from pathlib import Path
from typing import List

<<<<<<< HEAD
from ldb.exceptions import LDBException
=======
>>>>>>> 4f98a139
from ldb.path import InstanceDir, WorkspacePath
from ldb.utils import get_hash_path, load_data_file
from ldb.workspace import collection_dir_to_object


@dataclass
class DatasetListing:
    data_object_hash: str
    data_object_path: str
    annotation_hash: str
    annotation_version: int


def ls(
    ldb_dir: Path,
    workspace_path: Path,
) -> List[DatasetListing]:
    workspace_path = Path(os.path.normpath(workspace_path))
    collection = collection_dir_to_object(
        workspace_path / WorkspacePath.COLLECTION,
    )
    result = []
    for data_object_hash, annotation_hash in collection.items():
        data_object_dir = get_hash_path(
            ldb_dir / InstanceDir.DATA_OBJECT_INFO,
            data_object_hash,
        )
        annotation_version = 0
        if annotation_hash:
            annotation_meta = load_data_file(
                data_object_dir / "annotations" / annotation_hash,
            )
            annotation_version = annotation_meta["version"]
        data_object_meta = load_data_file(data_object_dir / "meta")

        result.append(
            DatasetListing(
                data_object_hash=data_object_hash,
                data_object_path=data_object_meta["fs"]["path"],
                annotation_hash=annotation_hash or "",
                annotation_version=annotation_version,
            ),
        )
    return result<|MERGE_RESOLUTION|>--- conflicted
+++ resolved
@@ -3,10 +3,6 @@
 from pathlib import Path
 from typing import List
 
-<<<<<<< HEAD
-from ldb.exceptions import LDBException
-=======
->>>>>>> 4f98a139
 from ldb.path import InstanceDir, WorkspacePath
 from ldb.utils import get_hash_path, load_data_file
 from ldb.workspace import collection_dir_to_object
