--- conflicted
+++ resolved
@@ -10,23 +10,10 @@
 
 
 def status_command(options):
-<<<<<<< HEAD
-    ldb_dir = get_ldb_dir()
-    if not is_ldb_instance(ldb_dir):
-        raise LDBInstanceNotFoundError(
-            f"No LDB instance at {os.fspath(ldb_dir)!r}",
-        )
-    ws_status = status(ldb_dir, options.path)
-    if ws_status.dataset_name == "root":
-        prefix = ""
-    else:
-        prefix = f"Workspace directory: {os.fspath(options.path)!r}\n\n"
-=======
     ws_status = status(get_ldb_instance(), options.path)
     prefix = ""
     if ws_status.dataset_name != "root":
-        prefix = f"Workspace directory: {os.fspath(options.path)!r}\n"
->>>>>>> ab1701c4
+        prefix = f"Workspace directory: {os.fspath(options.path)!r}\n\n"
     print(
         f"{prefix}"
         f"ds:{ws_status.dataset_name}\n"
