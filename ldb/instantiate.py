import os
import shutil
import tempfile
from dataclasses import dataclass
from pathlib import Path
from typing import List, Mapping, Optional, Tuple, cast

import fsspec
from funcy.objects import cached_property

from ldb.data_formats import INSTANTIATE_FORMATS, Format
from ldb.dataset import get_annotation
from ldb.exceptions import LDBException
from ldb.path import InstanceDir, WorkspacePath
from ldb.typing import JSONDecoded, JSONObject
from ldb.utils import (
    get_hash_path,
    json_dumps,
    load_data_file,
    write_data_file,
)
from ldb.workspace import collection_dir_to_object, ensure_empty_workspace


def instantiate(
    ldb_dir: Path,
    workspace_path: Path,
    fmt: str = Format.BARE,
    force: bool = False,
) -> Tuple[int, int]:
    fmt = INSTANTIATE_FORMATS[fmt]
    collection = collection_dir_to_object(
        workspace_path / WorkspacePath.COLLECTION,
    )

    # fail fast if workspace is not empty
    ensure_empty_workspace(workspace_path, force)

    tmp_dir_base = workspace_path / WorkspacePath.TMP
    tmp_dir_base.mkdir(exist_ok=True)
    tmp_dir = Path(tempfile.mkdtemp(dir=tmp_dir_base))

    num_data_objects, num_annotations = instantiate_collection(
        ldb_dir,
        collection,
        tmp_dir,
        fmt,
    )

    # check again to make sure nothing was added while writing to the
    # temporary location
    ensure_empty_workspace(workspace_path, force)
    for path in tmp_dir.iterdir():
        shutil.move(os.fspath(path), os.fspath(workspace_path))

    tmp_dir.rmdir()
    return num_data_objects, num_annotations


def instantiate_collection(
    ldb_dir: Path,
    collection: Mapping[str, Optional[str]],
    dest_dir: Path,
    fmt: str,
) -> Tuple[int, int]:
    fmt = INSTANTIATE_FORMATS[fmt]
    if fmt in (Format.STRICT, Format.BARE):
        return copy_pairs(
            ldb_dir,
            collection,
            dest_dir,
            fmt == Format.STRICT,
        )
    if fmt == Format.ANNOT:
        return copy_annot(
            ldb_dir,
            collection,
            dest_dir,
        )
    if fmt == Format.INFER:
        return copy_infer(
            ldb_dir,
            collection,
            dest_dir,
        )
    if fmt == Format.LABEL_STUDIO:
        return copy_label_studio(
            ldb_dir,
            collection,
            dest_dir,
        )
    raise ValueError(f"Not a valid indexing format: {fmt}")


@dataclass
class InstItem:
    ldb_dir: Path
    dest_dir: Path
    data_object_hash: str

    @cached_property
    def data_object_meta(self) -> JSONObject:
        data_object_dir = get_hash_path(
            self.ldb_dir / InstanceDir.DATA_OBJECT_INFO,
            self.data_object_hash,
        )
        return load_data_file(data_object_dir / "meta")  # type: ignore[no-any-return] # noqa: E501

    @cached_property
    def _prefix_ext(self) -> Tuple[str, str]:
        return get_prefix_ext(self.data_object_meta["fs"]["path"])

    @property
    def prefix(self) -> str:
        return self._prefix_ext[0]

    @property
    def ext(self) -> str:
        return self._prefix_ext[1]

    @cached_property
    def base_dest(self) -> str:
        return os.path.join(
            self.dest_dir,
            self.prefix + self.data_object_hash,
        )

    @cached_property
    def data_object_dest(self) -> str:
        return self.base_dest + self.ext.lower()

    def copy_data_object(self) -> None:
        fs = fsspec.filesystem(self.data_object_meta["fs"]["protocol"])
        os.makedirs(os.path.split(self.data_object_dest)[0], exist_ok=True)
        fs.get_file(self.data_object_meta["fs"]["path"], self.data_object_dest)


@dataclass
class PairInstItem(InstItem):
    annotation_hash: str

    @cached_property
    def annotation_content(self) -> JSONDecoded:
        return get_annotation(self.ldb_dir, self.annotation_hash)

    @cached_property
    def annotation_content_bytes(self) -> bytes:
        return serialize_annotation(self.annotation_content).encode()

    @cached_property
    def annotation_dest(self) -> str:
        return self.base_dest + ".json"

    def copy_annotation(self) -> None:
        os.makedirs(os.path.split(self.annotation_dest)[0], exist_ok=True)
        write_data_file(
            Path(self.annotation_dest),
            self.annotation_content_bytes,
        )


@dataclass
class AnnotationOnlyInstItem(PairInstItem):
    @cached_property
    def annotation_content(self) -> JSONDecoded:
        annotation: JSONObject = get_annotation(  # type: ignore[assignment]
            self.ldb_dir,
            self.annotation_hash,
        )
        annotation = {
            "ldb_meta": {"data_object_id": self.data_object_hash},
            "annotation": annotation,
        }
        return annotation


@dataclass
class InferInstItem(PairInstItem):
    annotation_hash: str

    @cached_property
    def base_dest(self) -> str:
        parts: List[str] = []
        try:
            label = self.annotation_content["label"]  # type: ignore[index, call-overload] # noqa: E501
        except Exception as exc:
            raise LDBException(
                "Annotations for tensorflow-inferred format should contain "
                '"label" key',
            ) from exc
        key: str
        while isinstance(label, dict):
            key, label = next(iter(label.items()))
            parts.append(key)
        parts.append(label)
        return os.path.join(
            self.dest_dir,
            *parts,
            self.prefix + self.data_object_hash,
        )


@dataclass
class LabelStudioInstItem(PairInstItem):
    _annotation_content: List[JSONObject]

    def __init__(
        self,
        ldb_dir: Path,
        dest_dir: Path,
        annotation_content: List[JSONObject],
    ):
        super().__init__(
            ldb_dir,
            dest_dir,
            "",
            "",
        )
        self._annotation_content = annotation_content

    @cached_property
    def annotation_content(self) -> JSONDecoded:
        return self._annotation_content

    @cached_property
    def base_dest(self) -> str:
        return os.path.join(
            self.dest_dir,
            "annotations",
        )


def serialize_annotation(annotation: JSONDecoded) -> str:
    return json_dumps(annotation, indent=2)


def get_prefix_ext(path: str) -> Tuple[str, str]:
    prefix = path.rsplit("/", 1)[-1].rsplit("\\", 1)[-1]
    prefix, ext = os.path.splitext(prefix)
    prefix = prefix.replace(".", "-") + "-"
    return prefix, ext


def copy_pairs(
    ldb_dir: Path,
    collection: Mapping[str, Optional[str]],
    dest_dir: Path,
    strict: bool = False,
) -> Tuple[int, int]:
    items = []
    num_annotations = 0
    # annotations are small and stored in ldb; copy them first
    for data_object_hash, annotation_hash in collection.items():
        if annotation_hash is None:
            if strict:
                continue
            annotation_hash = ""
        item = PairInstItem(
            ldb_dir,
            dest_dir,
            data_object_hash,
            annotation_hash,
        )
        if annotation_hash:
            item.copy_annotation()
            num_annotations += 1
        items.append(item)
    for item in items:
        item.copy_data_object()
    return len(items), num_annotations


def copy_annot(
    ldb_dir: Path,
    collection: Mapping[str, Optional[str]],
    dest_dir: Path,
) -> Tuple[int, int]:
    num_annotations = 0
    for data_object_hash, annotation_hash in collection.items():
        if annotation_hash:
            AnnotationOnlyInstItem(
                ldb_dir,
                dest_dir,
                data_object_hash,
                annotation_hash,
            ).copy_annotation()
            num_annotations += 1
    return 0, num_annotations


def copy_infer(
    ldb_dir: Path,
    collection: Mapping[str, Optional[str]],
    dest_dir: Path,
) -> Tuple[int, int]:
<<<<<<< HEAD
    num_annotations = 0
    for data_object_hash, annotation_hash in collection.items():
=======
    for data_object_hash, annotation_hash in collection_obj.items():
>>>>>>> 41848b67
        if not annotation_hash:
            raise LDBException(
                "For tensorflow-inferred instantiate format, "
                "all data objects must have an annotation. "
                f"Missing annotation for data object: 0x{data_object_hash}",
            )
    num_data_objects = 0
    for data_object_hash, annotation_hash in cast(
        Mapping[str, str],
        collection,
    ).items():
        InferInstItem(
            ldb_dir,
            dest_dir,
            data_object_hash,
            annotation_hash,
        ).copy_data_object()
        num_data_objects += 1
    return num_data_objects, 0


def copy_label_studio(
    ldb_dir: Path,
    collection: Mapping[str, Optional[str]],
    dest_dir: Path,
    url_key: str = "image",
) -> Tuple[int, int]:
    num_annotations = 0
    annotations: List[JSONObject] = []
    for data_object_hash, annotation_hash in collection.items():
        if not annotation_hash:
            raise LDBException(
                "For label-studio instantiate format, "
                "all data objects must have an annotation. "
                f"Missing annotation for data object: 0x{data_object_hash}",
            )
        annot = get_annotation(ldb_dir, annotation_hash)
        try:
            annot["data"][url_key]  # type: ignore[call-overload, index]
        except Exception as exc:
            raise LDBException(
                "For label-studio instantiate format, "
                f'annotations must have the key "data.{url_key}." '
                "Malformatted annotation for data object: "
                f"0x{data_object_hash}",
            ) from exc
        annotations.append(annot)  # type: ignore[arg-type]
        num_annotations += 1
    LabelStudioInstItem(
        ldb_dir,
        dest_dir,
        annotations,
    ).copy_annotation()
    return 0, num_annotations<|MERGE_RESOLUTION|>--- conflicted
+++ resolved
@@ -293,12 +293,8 @@
     collection: Mapping[str, Optional[str]],
     dest_dir: Path,
 ) -> Tuple[int, int]:
-<<<<<<< HEAD
     num_annotations = 0
     for data_object_hash, annotation_hash in collection.items():
-=======
-    for data_object_hash, annotation_hash in collection_obj.items():
->>>>>>> 41848b67
         if not annotation_hash:
             raise LDBException(
                 "For tensorflow-inferred instantiate format, "
