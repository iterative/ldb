import os
from dataclasses import asdict, dataclass
from datetime import datetime
from pathlib import Path
from typing import Any, Dict, Generator, List, Optional

from ldb.dataset import get_collection, get_collection_dir_items
from ldb.exceptions import WorkspaceDatasetNotFoundError
from ldb.path import WorkspacePath
from ldb.utils import format_datetime, load_data_file, parse_datetime


@dataclass
class WorkspaceDataset:
    dataset_name: str
    staged_time: datetime
    parent: str
    tags: List[str]

    @classmethod
    def parse(cls, attr_dict: Dict[str, Any]) -> "WorkspaceDataset":
        attr_dict = attr_dict.copy()
        return cls(
            staged_time=parse_datetime(attr_dict.pop("staged_time")),
            tags=attr_dict.pop("tags").copy(),
            **attr_dict,
        )

    def format(self) -> Dict[str, Any]:
        attr_dict = asdict(self)
        return dict(
            staged_time=format_datetime(attr_dict.pop("staged_time")),
            tags=attr_dict.pop("tags").copy(),
            **attr_dict,
        )


def workspace_dataset_is_clean(
    ldb_dir: Path,
    workspace_dataset_obj: WorkspaceDataset,
    workspace_path: Path,
) -> bool:
    ws_collection = collection_dir_to_object(
        workspace_path / WorkspacePath.COLLECTION,
    )
    if not workspace_dataset_obj.parent:
        return not ws_collection
    collection_obj = get_collection(ldb_dir, workspace_dataset_obj.parent)
    return ws_collection == collection_obj


def load_workspace_dataset(workspace_path: Path) -> WorkspaceDataset:
    try:
        return WorkspaceDataset.parse(
            load_data_file(workspace_path / WorkspacePath.DATASET),
        )
    except FileNotFoundError as exc:
        raise WorkspaceDatasetNotFoundError(
            "No workspace dataset staged at "
            f"{repr(os.fspath(workspace_path))}",
        ) from exc


def collection_dir_to_object(collection_dir: Path) -> Dict[str, Optional[str]]:
<<<<<<< HEAD
    items = []
    for path in collection_dir.glob("*/*"):
        data_object_hash = path.parent.name + path.name
        annotation_hash = path.read_text() or None
        items.append((data_object_hash, annotation_hash))
    items.sort()
    return dict(items)


def iter_workspace_dir(workspace_path: Path) -> Generator[Path, None, None]:
    for path in workspace_path.iterdir():
        if path.name != WorkspacePath.BASE.name or not path.is_dir():
            yield path
=======
    return dict(
        sorted(get_collection_dir_items(collection_dir, is_workspace=True)),
    )
>>>>>>> ab1701c4
<|MERGE_RESOLUTION|>--- conflicted
+++ resolved
@@ -62,22 +62,12 @@
 
 
 def collection_dir_to_object(collection_dir: Path) -> Dict[str, Optional[str]]:
-<<<<<<< HEAD
-    items = []
-    for path in collection_dir.glob("*/*"):
-        data_object_hash = path.parent.name + path.name
-        annotation_hash = path.read_text() or None
-        items.append((data_object_hash, annotation_hash))
-    items.sort()
-    return dict(items)
+    return dict(
+        sorted(get_collection_dir_items(collection_dir, is_workspace=True)),
+    )
 
 
 def iter_workspace_dir(workspace_path: Path) -> Generator[Path, None, None]:
     for path in workspace_path.iterdir():
         if path.name != WorkspacePath.BASE.name or not path.is_dir():
-            yield path
-=======
-    return dict(
-        sorted(get_collection_dir_items(collection_dir, is_workspace=True)),
-    )
->>>>>>> ab1701c4
+            yield path