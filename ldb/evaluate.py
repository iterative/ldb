--- conflicted
+++ resolved
@@ -1,9 +1,5 @@
 from pathlib import Path
-<<<<<<< HEAD
-from typing import Any, Iterator, List, Optional, Sequence, Tuple, Union
-=======
-from typing import Iterator, Sequence, Tuple
->>>>>>> 3b7f5e1b
+from typing import Iterator, List, Optional, Sequence, Tuple, Union
 
 from ldb.add import process_args_for_ls
 from ldb.dataset import get_annotations, get_data_object_meta
@@ -17,12 +13,8 @@
     ldb_dir: Path,
     query_str: str,
     paths: Sequence[str],
-<<<<<<< HEAD
     use_file_attributes: bool = False,
-) -> Iterator[Tuple[str, Any]]:
-=======
 ) -> Iterator[Tuple[str, JSONDecoded]]:
->>>>>>> 3b7f5e1b
     search = get_search_func(query_str)
     data_object_hashes, annotation_hashes, _ = process_args_for_ls(
         ldb_dir,
