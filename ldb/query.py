from typing import Any, Callable, Iterable, Iterator

import jmespath
from jmespath.exceptions import ParseError

SearchFunc = Callable[[Iterable[Any]], Iterator[Any]]
BoolSearchFunc = Callable[[Iterable[Any]], Iterator[bool]]


def get_search_func(
    query_str: str,
) -> SearchFunc:
    """Compile `query_str` and return a search function."""
    query_obj = jmespath.compile(query_str)

    def search(objects: Iterable[Any]) -> Iterator[Any]:
        for obj in objects:
            yield query_obj.search(obj)

    return search


def get_bool_search_func(
    query_str: str,
) -> BoolSearchFunc:
    """
    Adapt `query_str` to cast result to a bool and return a search function.

    This uses JMESPath's boolean rules, not Python's, so the following
    evaluate to false:

        Empty list: []
        Empty object: {}
        Empty string: ""
        False boolean: false
        Null value: null

    See https://jmespath.org/specification.html#or-expressions
    """
    try:
        query_obj = jmespath.compile(f"{query_str} && `true` || `false`")
    except ParseError:
        # If the expression above raises a ParseError, this should too
        # This way we show the original query string in the error message
<<<<<<< HEAD
        query_obj = jmespath.compile(query_str)
=======
        jmespath.compile(query_str)
>>>>>>> 9d074a72
        raise

    def search(objects: Iterable[Any]) -> Iterator[bool]:
        for obj in objects:
            yield query_obj.search(obj)

    return search<|MERGE_RESOLUTION|>--- conflicted
+++ resolved
@@ -42,11 +42,7 @@
     except ParseError:
         # If the expression above raises a ParseError, this should too
         # This way we show the original query string in the error message
-<<<<<<< HEAD
-        query_obj = jmespath.compile(query_str)
-=======
         jmespath.compile(query_str)
->>>>>>> 9d074a72
         raise
 
     def search(objects: Iterable[Any]) -> Iterator[bool]:
