# LDB workflow

LDB is an MLOps tool that indexes the existing immutable storage for data files and allows for easy construction of datasets based on metadata queries. 
These datasets are meant to be used for model training, and are usually further updated based on the model performance (Data-driven AI loop).

A good example for the data-driven AI task can be derived from the [2021 competition](https://https-deeplearning-ai.github.io/data-centric-comp/) 
by [DeepLearning.AI](http://deeplearning.AI) to train a ResNet50 model to recognize hand-written roman numerals: 

![roman numerals dataset, courtesy DeepLearning.AI](/images/numerals-deeplearningAI.png)

A starter set of ~3,000 labeled training images is provided in competition, and contestants are free to add more (up to 10,000 images) to score on a leaderboard. The task aims at demonstrating how performance improvements can be achieved with managing data alone. 

To get the optimal performance on a sufficiently expressive deep learning network, one generally needs to overcome the following data-specific challenges:

* Cleanse data objects. Remove duplicates, irrelevant, or excessively noisy samples.
* Clean annotations. Make sure annotations match the content of data samples.
<<<<<<< HEAD
* Enrich the initial sample set. Find creative ways to obtain more data from the real world.
* Introduce augmentations to teach the network to deal with data variations.
=======
* Enrich the initial sample set. Find ways to obtain more data from the real world.
* Introduce augmentations to teach the network about data variations.
>>>>>>> 64f33c1e
* Add effective synthetic samples (teacher-student, GAN, etc.) to cover any remaining data gaps.

At the level of organization, all these tasks can be reduced to manipulating the membership information in
(possibly overlapping) collections – such as original data samples, auxiliary samples, synthesized samples, transformed samples, and so on.

LDB simplifies dataset manipulation and version tracking by indexing unique data objects, 
<<<<<<< HEAD
constructing the datasets by querying their metadata, and versioning the results. 

To demonstrate a sample data-driven workflow in LDB, let us begin with creating a dataset that holds the original (starter) data for the DeepLearningAI challenge. 
Assuming that similar data is hosted at `gs://iterative/roman-numerals/` let us create a dataset called `"numerals"` to hold it:
=======
constructing the datasets by querying object metadata, and versioning the results. 

To demonstrate a sample data-driven workflow in LDB, let us begin with holding starter data for the DeepLearningAI challenge. 
Assuming it is hosted at `gs://iterative/roman-numerals/` let us create a dataset called `"numerals"`:
>>>>>>> 64f33c1e

| Step | Command |
| --- | --- |
| Start a new dataset in the workspace | `$ ldb stage ds:numerals` |
| Add objects from a given path | `$ ldb add gs://iterative/roman-numerals/` |


<<<<<<< HEAD
Now we have created a new dataset named `"numerals"` in our workspace and filled it with input references. LDB datasets are logical entities, so no data objects were copied or moved. Instead, LDB have read the files in the provided location, found all unique data samples (ignoring any duplicates), parsed their annotations and stored data pointers to the workspace. 
=======
Now we have created a dataset `"numerals"` in our workspace and filled it with input references. LDB datasets are logical entities, so no data objects were copied or moved. Instead, LDB have read the files in the provided location, found all unique data samples (ignoring any duplicates), parsed their annotations and stored data pointers to the workspace. 
>>>>>>> 64f33c1e

To use`"numerals"` dataset in subsequent steps of the workflow, let us save it to LDB:

| Step | Command |
| --- | --- |
| Save dataset "numerals" v.1 to LDB | `$ ldb commit` |

<<<<<<< HEAD
This action stores `"numerals"` dataset into LDB repository, and assigns a version number to it.

The DeepLearningAI competition comes with a ResNet50 docker image to evaluate the candidate dataset. One "quick and dirty" way to check for sanity of training data is to check if the neural net can generalize over the training set. To simulate the competition leaderboard backend, we provide a version of ResNet50 here:  [instructions for running](TODO) that one can download and check for results.

Now let us assume this network was trained on the starter data, and for every training sample produced the following output in JSON format, where "class" is the input label, and "inference" is the output label:
=======
This action stores `"numerals"` into LDB repository, and assigns a version number to it.

The DeepLearningAI competition comes with a ResNet50 docker image for evaluation. One "quick and dirty" way to check for sanity of training data is to check if the network can generalize over the training set. To simulate the competition leaderboard, we provide a version of ResNet50 here:  [instructions for running](TODO).

Now let us assume ResNet50 was trained on the starter data, and for every training sample produced the following output in JSON format, where "class" is the input label, and "inference" is the output label:
>>>>>>> 64f33c1e

```json
{
	"path": "./i/125d.jpg",
	"class": "i",
	"inference": {
			"class": "ii",
			"confidence": 0.2,
	},
}
```

<<<<<<< HEAD
We provide these output annotations (alongside with original data) in a bucket `gs://iterative/starter-inference/`

As usual for inferences, we can observe that some training inputs were not generalized properly, or their prediction confidence remained low. 
Some of these errors highlght the problems with data: the underlying objects could be noisy, incorrect, or paired with a wrong label.

To investigate further, let us isolate these errors.  
We can stage a new dataset and query annotations from network output to fill it with objects the network failed to train on:
=======
These output annotations are available in a bucket `gs://iterative/starter-inference/`.

As usual for inferences, we can observe that some training inputs were not generalized properly, or their confidence remained low. 
Some of these errors highlght the problems with data: the underlying objects could be noisy, incorrect, or paired with a wrong label.

To investigate further, let us isolate these errors.  
We can stage a new dataset and query annotations from inference to fill it with objects the network failed to train on:
>>>>>>> 64f33c1e


| Step | Command |
| --- | --- |
| Start a new dataset  | `$ ldb stage ds:to-examine` |
| Add misclassified objects | `$ ldb add gs://iterative/starter-inference/ --query class != inference.class` |
<<<<<<< HEAD
| Add objects with low confidence | `$ ldb add gs://iterative/starter-inference/ --query inference.confidence < 0.55` |


Now we have created a new dataset `"to-examine"` that holds references to data objects that we want to inspect. 
However, there are no files to examine in our workspace yet. This is because LDB datasets are logical entities that hold data references, not data files. 
To instantiate this dataset (transfer all relevant objects from storage), we will use the INSTANTIATE command:

| Step | Command |
| --- | --- |
| Instantiate dataset in a current workspace  | `$ ldb instantiate` |

For the sake of example, let's assume the dataset `"to-examine"` holds ten annotated images, which may look somewhat like this: 

![Courtesy: DeepLearning.ai, subset of images compiled by Pierre-Louis Bescond.](/images/numerals-bescond.png)

Upon closer examination, we note that a second image in the top row is too noisy to recognize (even for a human), and the third image in bottom row does not belong to a set. On the other hand, the very first image should have been easy to recognize (so maybe it carries the wrong annotation), and so on. For now, let us try to delete these images from the training set and see if the network does better.
=======


Now we have created a new dataset `"to-examine"` that holds references to data objects that we want to inspect. 
However, there are no files to examine in our workspace yet. This is because LDB datasets are logical entities that hold pointers, not actual data files. 
To instantiate this dataset (transfer all relevant objects from storage into workspace), we will use the INSTANTIATE command:

| Step | Command |
| --- | --- |
| Instantiate dataset in a workspace  | `$ ldb instantiate` |

For the sake of example, let's assume the dataset `"to-examine"` now holds ten annotated images, which may look somewhat like this: 

![Courtesy: DeepLearning.ai, subset of images compiled by Pierre-Louis Bescond.](/images/numerals-bescond.png)

Upon closer examination, we note that a second image in the top row is too noisy, and the third image in bottom row does not belong to a set. On the other hand, the very first image should have been easy to recognize (so maybe it carries the wrong annotation) – and so on. For now, let us try to delete these images from the training set and see if the network performs better.
>>>>>>> 64f33c1e

To accomplish this task, we can save dataset `"to-examine"`, stage `"numerals"`, and subtract the former from the latter:


| Step | Command |
| --- | --- |
| Save "to-examine" dataset   | `$ ldb commit` |
| Stage "numerals" dataset | `$ ldb stage ds:numerals` |
| Subtract contents of a dataset| `$ ldb del ds:to-examine` |
| Save dataset "numerals" v.2 | `$ ldb commit` |

<<<<<<< HEAD
Once we have successfully modified the working dataset, and can instantiate it the workspace to re-train the model to check the performance. 
=======
Once we have successfully modified the working dataset, and can instantiate it to re-train the model and check the performance. 
>>>>>>> 64f33c1e

If we don't like the result and want to roll back the changes, LDB versioning system makes it easy. All we need to roll back to the previous dataset version is to stage it and push as a new revision:

| Step | Command |
| --- | --- |
| Stage a specific dataset version  | `$ ldb stage ds:numerals.v1` |
| Save it as the "current" version | `$ ldb commit` |

At this point, LDB holds two revisions of the dataset "numerals", v.1 and v.2, and the former is the version that will now be checked out by default.
<<<<<<< HEAD


### Dataset merging and class balancing

Another key operation to data-driven AI loop is the dataset merging. LDB can provide arbitrary dataset slicing, dicing and merging operations via a sequence of ADD and DEL commands paired with the necessary query filters. However, when merging two or more datasets, it is also important to keep track of class balancing.

To that end, LDB supports arguments `-- limit ` and `--sample-ratio` that collectively define the absolute and relative limits to data objects being merged. For example, let us assume our roman numerals dataset underperforms for number 'i'. To address this deficiency, we might want to boost it with more data samples that we generated and stored in a dataset `generated-numerals`, up to a limit that would not upset our class balance:
=======

Inference is not the only metric you can use to close the data-train loop. Obviously, a network may just memorize wrong labels and offer little guidance to training data via inferences. To collect more signals from training loop we can use metrics like learning gradients per sample, or result confidence:

| Step | Command |
| --- | --- |
| Check objects with low confidence | `$ ldb list gs://iterative/starter-inference/ --query inference.confidence < 0.55` |

### Dataset merging and class balancing

Another key operation to data-driven AI is the dataset merging. LDB allows for dataset slicing, dicing and merging operations via a sequence of ADD and DEL commands paired with query filters. However, when merging two or more datasets, it is also important to also keep track of class balancing.

To that end, LDB supports `--limit ` and `--sample-ratio` arguments that collectively define the absolute and relative limits to a number of data objects being merged. For example, let us assume our roman numerals dataset underperforms for numeral `'i'`. To address this deficiency, we might want to boost it with more samples that we generated and stored in a dataset `generated-numerals`, up to a limit that would not upset our class balance:
>>>>>>> 64f33c1e

| Step | Command |
| --- | --- |
| Fill workspace with desired class samples |   `ldb add ds:generated-numerals --query class == "i"  --limit 100` |


### Isolating objects with helper ML models

<<<<<<< HEAD
So far, we saw how a dataset can be staged, instantiated, filled, evaluated and modified.
Another key operation for model performance analysis is discovering more training samples that would best represent the underperforming subclass.

For example, you may find that a particular class (say, numerals 'iii') is under-represented, and you want more data. Let us also assime that you have a set of handwritten numerals to choose from, but they are not annotated. 

A classical solution to this problem is to run a helper ML model that would automatically generate annotations. LDB further simplifies this task by allowing a helper to be called within a query, and ships with several helper models (like CLIP embeddings and visual similarity):

| Step | Command |
| --- | --- |
| Add visually similar images to a working dataset  | `$ ldb add ds:handwritten --ml_model CLIP "iii"  --limit 100` |


### Indexing storage locations

So far we have assumed that LDB parses data objects and annotations on the fly whenever a storage location is queried. 
There are several topics here that we need to know to make our workflow efficient.

As your data storage grows, parsing it for every request becomes suboptimal. Repeated queries waste time, and tracking content by storage locations is cumbersome. To solve this problem, LDB saves every data object and annotation it comes across into internal database (index). Index has a role of "root dataset" to which all data objects are assigned by default, and can be referenced as `ds:root`. Therefore, looking for a specific data object based on the previously indexed annotation (or user-defined tag) may look simply like this:
=======
So far, we saw how a dataset can be staged, instantiated, filled, evaluated, and modified.
Another key operation for model performance analysis is discovering training samples that would best represent the underperforming subclass.

For example, you may find that a particular class (say, numerals `'iii'`) is under-represented, and you want more of them. Let us also assume that you have a set of handwritten numerals to choose from, but they are not annotated. 

A classical solution to this problem is to run a helper model that would produce pre-annotations, and do the rest of annotation work manually. LDB simplifies this task by allowing a helper to be called within a query. LDB ships with several helper models (like CLIP embeddings and visual similarity), and more can be added:

| Step | Command |
| --- | --- |
| Add visually similar images to a working dataset  | `$ ldb add gs://iterative/handwritten --ml CLIP "iii"  --limit 100` |


### Indexing storage locations

So far we have assumed that LDB parses data objects and annotations on the fly whenever a storage location is queried. 
There are several topics here that we need to cover to make our workflow more efficient.

As your data storage grows, parsing it repeatedly for every request becomes suboptimal. 

Repeated queries waste time, and coupling queries with storage locations is cumbersome. To solve this problem, LDB saves every data object and annotation it comes across into internal database (index). Index has a role of "root dataset" to which all data objects are assigned by default, and can be referenced as `ds:root`. Therefore, looking for a specific data object based on the previously indexed annotation (or user-defined tag) may look simply like this:
>>>>>>> 64f33c1e

| Step | Command |
| --- | --- |
| List all objects matching annotation field in the index | `$ ldb list ds:root --query class == "i" ` |
| List all objects matching a tag in the index  | `$ ldb list ds:root --tag "training" `| 

<<<<<<< HEAD
Also note that LDB addresses data objects by hashsum, and therefore only keeps track of unique data samples. However, data objects are often coupled with annotations that may change over time. This presents two additional problems: first, how to update an annotation, and second – how to ensure reproducibility in a dataset when annotations are a moving target?

To answer these challenges, LDB supports re-indexing and annotation versioning. 

Re-indexing asynchronously queries a specified storage path for data objects and annotations, and adds them to the index. When adding a new annotation, LDB also retains a previous version (if any). This ensures that datasets referencing previous annotation will remain reproducible:
=======
Also note that LDB addresses data objects by hashsum, and therefore only keeps track of unique data samples. However, data objects are often coupled with annotations that may change over time and are not unique. This presents two additional problems: first, how to update an annotation, and second – how to ensure reproducibility in a dataset when annotations are a moving target?

To answer these challenges, LDB supports re-indexing and annotation versioning. 

Re-indexing asynchronously queries a specified storage path for changed data objects and annotations, and adds them to the index. When adding a new annotation, LDB also retains a previous version (if any). This ensures the datasets referencing previous annotations will remain reproducible:
>>>>>>> 64f33c1e

| Step | Command |
| --- | --- |
| Reindex objects at a given location | `$ ldb index /storage/` |


### Modifying annotations in existing datasets

<<<<<<< HEAD
We have seen how annotations can be updated with re-indexing. Practically, this means that we can send our dataset annotations to a 3rd party labeling service, receive the corrected records, and re-index them to bump versions in LDB.

However, as we mentioned, this change would not affect the existing datasets that are referencing the older annotations. To upgrade all annotations in a dataset to the latest revision in index, one can use PULL command:
=======
We have seen how annotations can be updated with re-indexing. Practically, this means that we can send our dataset annotations to a 3rd party labeling service, receive the corrected records, and re-index them in LDB. To continue our example, let us assume we have pre-annotated a part of `handwritten` dataset, and sent the rest to an annotation service. Upon receiving the results, we can simply re-index the target to pick the updates:

| Step | Command |
| --- | --- |
| List all objects matching annotation field in the index | `$ ldb index gs://iterative/handwritten-reannotated/` |

However, as we mentioned, this change would not affect the existing datasets that are referencing the older annotations. To upgrade all annotations in a dataset to the latest revision found in index, one can use PULL command:
>>>>>>> 64f33c1e

| Step | Command |
| --- | --- |
| Bump annotations to the latest version | `$ ldb pull` |

Pull command also works for individual data objects (referenced by hashsum or object path). A reverse operation to pull would be to set a specific object to a specific version of annotation:

| Step | Command |
| --- | --- |
| Bump annotations to the latest version | `$ ldb add 0xFD45DE --version 2` |

Finally, it might be convenient to correct minor errors in annotations right from the workspace. This can be done with staging the dataset, editing annotations, and adding the workspace (as a whole, or by individual files) back into a dataset:

| Step | Command |
| --- | --- |
| Stage a dataset | `$ ldb stage ds:numerals` |
| Correct an annotation | `$ sed -i 's/"class": "i"/"class": "ii"/g' 125d.jpg` |
| Register the change | `$ ldb add .` |
| Push the change into LDB | `$ ldb commit` |

### Indexing data in various formats

<<<<<<< HEAD
The DeepLearningAI competition permits up to 10,000 training images, but only ships with a starter set of 3,000. A natural question for a data scientist working on this challenge is how to add more data. The good news is that nowadays just about every data object in the world exits somewhere in public domain. The bad news is that public datasets come in different and incompatible formats.

The primary method to pair data objects with annotations natively supported by LDB is to provide matching-name JSON annotations in the same folder, for example:
=======
The DeepLearningAI competition permits up to 10,000 training images, but only ships with a starter set of 3,000. A natural question for a data scientist working on this challenge is where to find more data. The good news is that nowadays just about every data class in the world exists in the public domain. The bad news is that public datasets come in different (and often incompatible) formats.

The primary method to pair data objects with annotations supported by LDB is matching-name JSON annotations within the same folder, for example:
>>>>>>> 64f33c1e

- 154F.m4a, 154F.json,
- 23DE.m4a, 23DE.json,
...

<<<<<<< HEAD
Alternatively, LDB also understands the scheme where multiple data objects are described in a single JSON file residing in the same folder:
=======
Alternatively, LDB also understands the scheme where multiple data objects are described in a single JSON file residing at root folder:
>>>>>>> 64f33c1e

- 154F.m4a,
- 23DE.m4a, 
- annotations.json

<<<<<<< HEAD
Both schemes permit arbitrary storage configurations, and double as default output of many labeling tools (such as [Label Studio](https://labelstud.io)).

However, a lot of "brand" datasets follow unique and proprietary conventions for data annotation. For example, the DeepLearningAI competition on roman numerals encodes classes as folder names. Alternatively, COCO uses multiple shared JSON files to annotate objects in a dataset, while ImageNet combines a single key annotation file with class-specific folders.

LDB ships with a pre-processor for COCO, ImageNet, Google OpenImage, and general folder-class schemes (such as the one used in DeepLearningAI competition). These can be selected during indexing with `--format` argument providing the format:
=======
Both schemes permit arbitrary storage configurations, and double as default scheme for many labeling tools (such as [Label Studio](https://labelstud.io)).

However, a lot of "branded" datasets follow unique and proprietary conventions for annotations. For example, the DeepLearningAI competition on roman numerals encodes classes as folder names. Alternatively, COCO uses multiple shared JSON files to annotate objects in a dataset, while ImageNet combines a single key annotation file with class-specific folders.

LDB ships with a pre-processor for COCO, ImageNet, Google OpenImage, and general folder-class schemes. These can be selected during indexing with `--format` argument providing the format:
>>>>>>> 64f33c1e

| Step | Command |
| --- | --- |
| Index objects in ImageNet folder | `$ ldb index --format ImageNet /storage/ImageNet500K/` |

Additional formats can be included by writing the custom pre-processors ([more on this here](TODO)).
<<<<<<< HEAD
=======

>>>>>>> 64f33c1e

<|MERGE_RESOLUTION|>--- conflicted
+++ resolved
@@ -1,347 +1,224 @@
-# LDB workflow
-
-LDB is an MLOps tool that indexes the existing immutable storage for data files and allows for easy construction of datasets based on metadata queries. 
-These datasets are meant to be used for model training, and are usually further updated based on the model performance (Data-driven AI loop).
-
-A good example for the data-driven AI task can be derived from the [2021 competition](https://https-deeplearning-ai.github.io/data-centric-comp/) 
-by [DeepLearning.AI](http://deeplearning.AI) to train a ResNet50 model to recognize hand-written roman numerals: 
-
-![roman numerals dataset, courtesy DeepLearning.AI](/images/numerals-deeplearningAI.png)
-
-A starter set of ~3,000 labeled training images is provided in competition, and contestants are free to add more (up to 10,000 images) to score on a leaderboard. The task aims at demonstrating how performance improvements can be achieved with managing data alone. 
-
-To get the optimal performance on a sufficiently expressive deep learning network, one generally needs to overcome the following data-specific challenges:
-
-* Cleanse data objects. Remove duplicates, irrelevant, or excessively noisy samples.
-* Clean annotations. Make sure annotations match the content of data samples.
-<<<<<<< HEAD
-* Enrich the initial sample set. Find creative ways to obtain more data from the real world.
-* Introduce augmentations to teach the network to deal with data variations.
-=======
-* Enrich the initial sample set. Find ways to obtain more data from the real world.
-* Introduce augmentations to teach the network about data variations.
->>>>>>> 64f33c1e
-* Add effective synthetic samples (teacher-student, GAN, etc.) to cover any remaining data gaps.
-
-At the level of organization, all these tasks can be reduced to manipulating the membership information in
-(possibly overlapping) collections – such as original data samples, auxiliary samples, synthesized samples, transformed samples, and so on.
-
-LDB simplifies dataset manipulation and version tracking by indexing unique data objects, 
-<<<<<<< HEAD
-constructing the datasets by querying their metadata, and versioning the results. 
-
-To demonstrate a sample data-driven workflow in LDB, let us begin with creating a dataset that holds the original (starter) data for the DeepLearningAI challenge. 
-Assuming that similar data is hosted at `gs://iterative/roman-numerals/` let us create a dataset called `"numerals"` to hold it:
-=======
-constructing the datasets by querying object metadata, and versioning the results. 
-
-To demonstrate a sample data-driven workflow in LDB, let us begin with holding starter data for the DeepLearningAI challenge. 
-Assuming it is hosted at `gs://iterative/roman-numerals/` let us create a dataset called `"numerals"`:
->>>>>>> 64f33c1e
-
-| Step | Command |
-| --- | --- |
-| Start a new dataset in the workspace | `$ ldb stage ds:numerals` |
-| Add objects from a given path | `$ ldb add gs://iterative/roman-numerals/` |
-
-
-<<<<<<< HEAD
-Now we have created a new dataset named `"numerals"` in our workspace and filled it with input references. LDB datasets are logical entities, so no data objects were copied or moved. Instead, LDB have read the files in the provided location, found all unique data samples (ignoring any duplicates), parsed their annotations and stored data pointers to the workspace. 
-=======
-Now we have created a dataset `"numerals"` in our workspace and filled it with input references. LDB datasets are logical entities, so no data objects were copied or moved. Instead, LDB have read the files in the provided location, found all unique data samples (ignoring any duplicates), parsed their annotations and stored data pointers to the workspace. 
->>>>>>> 64f33c1e
-
-To use`"numerals"` dataset in subsequent steps of the workflow, let us save it to LDB:
-
-| Step | Command |
-| --- | --- |
-| Save dataset "numerals" v.1 to LDB | `$ ldb commit` |
-
-<<<<<<< HEAD
-This action stores `"numerals"` dataset into LDB repository, and assigns a version number to it.
-
-The DeepLearningAI competition comes with a ResNet50 docker image to evaluate the candidate dataset. One "quick and dirty" way to check for sanity of training data is to check if the neural net can generalize over the training set. To simulate the competition leaderboard backend, we provide a version of ResNet50 here:  [instructions for running](TODO) that one can download and check for results.
-
-Now let us assume this network was trained on the starter data, and for every training sample produced the following output in JSON format, where "class" is the input label, and "inference" is the output label:
-=======
-This action stores `"numerals"` into LDB repository, and assigns a version number to it.
-
-The DeepLearningAI competition comes with a ResNet50 docker image for evaluation. One "quick and dirty" way to check for sanity of training data is to check if the network can generalize over the training set. To simulate the competition leaderboard, we provide a version of ResNet50 here:  [instructions for running](TODO).
-
-Now let us assume ResNet50 was trained on the starter data, and for every training sample produced the following output in JSON format, where "class" is the input label, and "inference" is the output label:
->>>>>>> 64f33c1e
-
-```json
-{
-	"path": "./i/125d.jpg",
-	"class": "i",
-	"inference": {
-			"class": "ii",
-			"confidence": 0.2,
-	},
-}
-```
-
-<<<<<<< HEAD
-We provide these output annotations (alongside with original data) in a bucket `gs://iterative/starter-inference/`
-
-As usual for inferences, we can observe that some training inputs were not generalized properly, or their prediction confidence remained low. 
-Some of these errors highlght the problems with data: the underlying objects could be noisy, incorrect, or paired with a wrong label.
-
-To investigate further, let us isolate these errors.  
-We can stage a new dataset and query annotations from network output to fill it with objects the network failed to train on:
-=======
-These output annotations are available in a bucket `gs://iterative/starter-inference/`.
-
-As usual for inferences, we can observe that some training inputs were not generalized properly, or their confidence remained low. 
-Some of these errors highlght the problems with data: the underlying objects could be noisy, incorrect, or paired with a wrong label.
-
-To investigate further, let us isolate these errors.  
-We can stage a new dataset and query annotations from inference to fill it with objects the network failed to train on:
->>>>>>> 64f33c1e
-
-
-| Step | Command |
-| --- | --- |
-| Start a new dataset  | `$ ldb stage ds:to-examine` |
-| Add misclassified objects | `$ ldb add gs://iterative/starter-inference/ --query class != inference.class` |
-<<<<<<< HEAD
-| Add objects with low confidence | `$ ldb add gs://iterative/starter-inference/ --query inference.confidence < 0.55` |
-
-
-Now we have created a new dataset `"to-examine"` that holds references to data objects that we want to inspect. 
-However, there are no files to examine in our workspace yet. This is because LDB datasets are logical entities that hold data references, not data files. 
-To instantiate this dataset (transfer all relevant objects from storage), we will use the INSTANTIATE command:
-
-| Step | Command |
-| --- | --- |
-| Instantiate dataset in a current workspace  | `$ ldb instantiate` |
-
-For the sake of example, let's assume the dataset `"to-examine"` holds ten annotated images, which may look somewhat like this: 
-
-![Courtesy: DeepLearning.ai, subset of images compiled by Pierre-Louis Bescond.](/images/numerals-bescond.png)
-
-Upon closer examination, we note that a second image in the top row is too noisy to recognize (even for a human), and the third image in bottom row does not belong to a set. On the other hand, the very first image should have been easy to recognize (so maybe it carries the wrong annotation), and so on. For now, let us try to delete these images from the training set and see if the network does better.
-=======
-
-
-Now we have created a new dataset `"to-examine"` that holds references to data objects that we want to inspect. 
-However, there are no files to examine in our workspace yet. This is because LDB datasets are logical entities that hold pointers, not actual data files. 
-To instantiate this dataset (transfer all relevant objects from storage into workspace), we will use the INSTANTIATE command:
-
-| Step | Command |
-| --- | --- |
-| Instantiate dataset in a workspace  | `$ ldb instantiate` |
-
-For the sake of example, let's assume the dataset `"to-examine"` now holds ten annotated images, which may look somewhat like this: 
-
-![Courtesy: DeepLearning.ai, subset of images compiled by Pierre-Louis Bescond.](/images/numerals-bescond.png)
-
-Upon closer examination, we note that a second image in the top row is too noisy, and the third image in bottom row does not belong to a set. On the other hand, the very first image should have been easy to recognize (so maybe it carries the wrong annotation) – and so on. For now, let us try to delete these images from the training set and see if the network performs better.
->>>>>>> 64f33c1e
-
-To accomplish this task, we can save dataset `"to-examine"`, stage `"numerals"`, and subtract the former from the latter:
-
-
-| Step | Command |
-| --- | --- |
-| Save "to-examine" dataset   | `$ ldb commit` |
-| Stage "numerals" dataset | `$ ldb stage ds:numerals` |
-| Subtract contents of a dataset| `$ ldb del ds:to-examine` |
-| Save dataset "numerals" v.2 | `$ ldb commit` |
-
-<<<<<<< HEAD
-Once we have successfully modified the working dataset, and can instantiate it the workspace to re-train the model to check the performance. 
-=======
-Once we have successfully modified the working dataset, and can instantiate it to re-train the model and check the performance. 
->>>>>>> 64f33c1e
-
-If we don't like the result and want to roll back the changes, LDB versioning system makes it easy. All we need to roll back to the previous dataset version is to stage it and push as a new revision:
-
-| Step | Command |
-| --- | --- |
-| Stage a specific dataset version  | `$ ldb stage ds:numerals.v1` |
-| Save it as the "current" version | `$ ldb commit` |
-
-At this point, LDB holds two revisions of the dataset "numerals", v.1 and v.2, and the former is the version that will now be checked out by default.
-<<<<<<< HEAD
-
-
-### Dataset merging and class balancing
-
-Another key operation to data-driven AI loop is the dataset merging. LDB can provide arbitrary dataset slicing, dicing and merging operations via a sequence of ADD and DEL commands paired with the necessary query filters. However, when merging two or more datasets, it is also important to keep track of class balancing.
-
-To that end, LDB supports arguments `-- limit ` and `--sample-ratio` that collectively define the absolute and relative limits to data objects being merged. For example, let us assume our roman numerals dataset underperforms for number 'i'. To address this deficiency, we might want to boost it with more data samples that we generated and stored in a dataset `generated-numerals`, up to a limit that would not upset our class balance:
-=======
-
-Inference is not the only metric you can use to close the data-train loop. Obviously, a network may just memorize wrong labels and offer little guidance to training data via inferences. To collect more signals from training loop we can use metrics like learning gradients per sample, or result confidence:
-
-| Step | Command |
-| --- | --- |
-| Check objects with low confidence | `$ ldb list gs://iterative/starter-inference/ --query inference.confidence < 0.55` |
-
-### Dataset merging and class balancing
-
-Another key operation to data-driven AI is the dataset merging. LDB allows for dataset slicing, dicing and merging operations via a sequence of ADD and DEL commands paired with query filters. However, when merging two or more datasets, it is also important to also keep track of class balancing.
-
-To that end, LDB supports `--limit ` and `--sample-ratio` arguments that collectively define the absolute and relative limits to a number of data objects being merged. For example, let us assume our roman numerals dataset underperforms for numeral `'i'`. To address this deficiency, we might want to boost it with more samples that we generated and stored in a dataset `generated-numerals`, up to a limit that would not upset our class balance:
->>>>>>> 64f33c1e
-
-| Step | Command |
-| --- | --- |
-| Fill workspace with desired class samples |   `ldb add ds:generated-numerals --query class == "i"  --limit 100` |
-
-
-### Isolating objects with helper ML models
-
-<<<<<<< HEAD
-So far, we saw how a dataset can be staged, instantiated, filled, evaluated and modified.
-Another key operation for model performance analysis is discovering more training samples that would best represent the underperforming subclass.
-
-For example, you may find that a particular class (say, numerals 'iii') is under-represented, and you want more data. Let us also assime that you have a set of handwritten numerals to choose from, but they are not annotated. 
-
-A classical solution to this problem is to run a helper ML model that would automatically generate annotations. LDB further simplifies this task by allowing a helper to be called within a query, and ships with several helper models (like CLIP embeddings and visual similarity):
-
-| Step | Command |
-| --- | --- |
-| Add visually similar images to a working dataset  | `$ ldb add ds:handwritten --ml_model CLIP "iii"  --limit 100` |
-
-
-### Indexing storage locations
-
-So far we have assumed that LDB parses data objects and annotations on the fly whenever a storage location is queried. 
-There are several topics here that we need to know to make our workflow efficient.
-
-As your data storage grows, parsing it for every request becomes suboptimal. Repeated queries waste time, and tracking content by storage locations is cumbersome. To solve this problem, LDB saves every data object and annotation it comes across into internal database (index). Index has a role of "root dataset" to which all data objects are assigned by default, and can be referenced as `ds:root`. Therefore, looking for a specific data object based on the previously indexed annotation (or user-defined tag) may look simply like this:
-=======
-So far, we saw how a dataset can be staged, instantiated, filled, evaluated, and modified.
-Another key operation for model performance analysis is discovering training samples that would best represent the underperforming subclass.
-
-For example, you may find that a particular class (say, numerals `'iii'`) is under-represented, and you want more of them. Let us also assume that you have a set of handwritten numerals to choose from, but they are not annotated. 
-
-A classical solution to this problem is to run a helper model that would produce pre-annotations, and do the rest of annotation work manually. LDB simplifies this task by allowing a helper to be called within a query. LDB ships with several helper models (like CLIP embeddings and visual similarity), and more can be added:
-
-| Step | Command |
-| --- | --- |
-| Add visually similar images to a working dataset  | `$ ldb add gs://iterative/handwritten --ml CLIP "iii"  --limit 100` |
-
-
-### Indexing storage locations
-
-So far we have assumed that LDB parses data objects and annotations on the fly whenever a storage location is queried. 
-There are several topics here that we need to cover to make our workflow more efficient.
-
-As your data storage grows, parsing it repeatedly for every request becomes suboptimal. 
-
-Repeated queries waste time, and coupling queries with storage locations is cumbersome. To solve this problem, LDB saves every data object and annotation it comes across into internal database (index). Index has a role of "root dataset" to which all data objects are assigned by default, and can be referenced as `ds:root`. Therefore, looking for a specific data object based on the previously indexed annotation (or user-defined tag) may look simply like this:
->>>>>>> 64f33c1e
-
-| Step | Command |
-| --- | --- |
-| List all objects matching annotation field in the index | `$ ldb list ds:root --query class == "i" ` |
-| List all objects matching a tag in the index  | `$ ldb list ds:root --tag "training" `| 
-
-<<<<<<< HEAD
-Also note that LDB addresses data objects by hashsum, and therefore only keeps track of unique data samples. However, data objects are often coupled with annotations that may change over time. This presents two additional problems: first, how to update an annotation, and second – how to ensure reproducibility in a dataset when annotations are a moving target?
-
-To answer these challenges, LDB supports re-indexing and annotation versioning. 
-
-Re-indexing asynchronously queries a specified storage path for data objects and annotations, and adds them to the index. When adding a new annotation, LDB also retains a previous version (if any). This ensures that datasets referencing previous annotation will remain reproducible:
-=======
-Also note that LDB addresses data objects by hashsum, and therefore only keeps track of unique data samples. However, data objects are often coupled with annotations that may change over time and are not unique. This presents two additional problems: first, how to update an annotation, and second – how to ensure reproducibility in a dataset when annotations are a moving target?
-
-To answer these challenges, LDB supports re-indexing and annotation versioning. 
-
-Re-indexing asynchronously queries a specified storage path for changed data objects and annotations, and adds them to the index. When adding a new annotation, LDB also retains a previous version (if any). This ensures the datasets referencing previous annotations will remain reproducible:
->>>>>>> 64f33c1e
-
-| Step | Command |
-| --- | --- |
-| Reindex objects at a given location | `$ ldb index /storage/` |
-
-
-### Modifying annotations in existing datasets
-
-<<<<<<< HEAD
-We have seen how annotations can be updated with re-indexing. Practically, this means that we can send our dataset annotations to a 3rd party labeling service, receive the corrected records, and re-index them to bump versions in LDB.
-
-However, as we mentioned, this change would not affect the existing datasets that are referencing the older annotations. To upgrade all annotations in a dataset to the latest revision in index, one can use PULL command:
-=======
-We have seen how annotations can be updated with re-indexing. Practically, this means that we can send our dataset annotations to a 3rd party labeling service, receive the corrected records, and re-index them in LDB. To continue our example, let us assume we have pre-annotated a part of `handwritten` dataset, and sent the rest to an annotation service. Upon receiving the results, we can simply re-index the target to pick the updates:
-
-| Step | Command |
-| --- | --- |
-| List all objects matching annotation field in the index | `$ ldb index gs://iterative/handwritten-reannotated/` |
-
-However, as we mentioned, this change would not affect the existing datasets that are referencing the older annotations. To upgrade all annotations in a dataset to the latest revision found in index, one can use PULL command:
->>>>>>> 64f33c1e
-
-| Step | Command |
-| --- | --- |
-| Bump annotations to the latest version | `$ ldb pull` |
-
-Pull command also works for individual data objects (referenced by hashsum or object path). A reverse operation to pull would be to set a specific object to a specific version of annotation:
-
-| Step | Command |
-| --- | --- |
-| Bump annotations to the latest version | `$ ldb add 0xFD45DE --version 2` |
-
-Finally, it might be convenient to correct minor errors in annotations right from the workspace. This can be done with staging the dataset, editing annotations, and adding the workspace (as a whole, or by individual files) back into a dataset:
-
-| Step | Command |
-| --- | --- |
-| Stage a dataset | `$ ldb stage ds:numerals` |
-| Correct an annotation | `$ sed -i 's/"class": "i"/"class": "ii"/g' 125d.jpg` |
-| Register the change | `$ ldb add .` |
-| Push the change into LDB | `$ ldb commit` |
-
-### Indexing data in various formats
-
-<<<<<<< HEAD
-The DeepLearningAI competition permits up to 10,000 training images, but only ships with a starter set of 3,000. A natural question for a data scientist working on this challenge is how to add more data. The good news is that nowadays just about every data object in the world exits somewhere in public domain. The bad news is that public datasets come in different and incompatible formats.
-
-The primary method to pair data objects with annotations natively supported by LDB is to provide matching-name JSON annotations in the same folder, for example:
-=======
-The DeepLearningAI competition permits up to 10,000 training images, but only ships with a starter set of 3,000. A natural question for a data scientist working on this challenge is where to find more data. The good news is that nowadays just about every data class in the world exists in the public domain. The bad news is that public datasets come in different (and often incompatible) formats.
-
-The primary method to pair data objects with annotations supported by LDB is matching-name JSON annotations within the same folder, for example:
->>>>>>> 64f33c1e
-
-- 154F.m4a, 154F.json,
-- 23DE.m4a, 23DE.json,
-...
-
-<<<<<<< HEAD
-Alternatively, LDB also understands the scheme where multiple data objects are described in a single JSON file residing in the same folder:
-=======
-Alternatively, LDB also understands the scheme where multiple data objects are described in a single JSON file residing at root folder:
->>>>>>> 64f33c1e
-
-- 154F.m4a,
-- 23DE.m4a, 
-- annotations.json
-
-<<<<<<< HEAD
-Both schemes permit arbitrary storage configurations, and double as default output of many labeling tools (such as [Label Studio](https://labelstud.io)).
-
-However, a lot of "brand" datasets follow unique and proprietary conventions for data annotation. For example, the DeepLearningAI competition on roman numerals encodes classes as folder names. Alternatively, COCO uses multiple shared JSON files to annotate objects in a dataset, while ImageNet combines a single key annotation file with class-specific folders.
-
-LDB ships with a pre-processor for COCO, ImageNet, Google OpenImage, and general folder-class schemes (such as the one used in DeepLearningAI competition). These can be selected during indexing with `--format` argument providing the format:
-=======
-Both schemes permit arbitrary storage configurations, and double as default scheme for many labeling tools (such as [Label Studio](https://labelstud.io)).
-
-However, a lot of "branded" datasets follow unique and proprietary conventions for annotations. For example, the DeepLearningAI competition on roman numerals encodes classes as folder names. Alternatively, COCO uses multiple shared JSON files to annotate objects in a dataset, while ImageNet combines a single key annotation file with class-specific folders.
-
-LDB ships with a pre-processor for COCO, ImageNet, Google OpenImage, and general folder-class schemes. These can be selected during indexing with `--format` argument providing the format:
->>>>>>> 64f33c1e
-
-| Step | Command |
-| --- | --- |
-| Index objects in ImageNet folder | `$ ldb index --format ImageNet /storage/ImageNet500K/` |
-
-Additional formats can be included by writing the custom pre-processors ([more on this here](TODO)).
-<<<<<<< HEAD
-=======
-
->>>>>>> 64f33c1e
-
+# LDB workflow
+
+LDB is an MLOps tool that indexes the existing immutable storage for data files and allows for easy construction of datasets based on metadata queries. 
+These datasets are meant to be used for model training, and are usually further updated based on the model performance (Data-driven AI loop).
+
+A good example for the data-driven AI task can be derived from the [2021 competition](https://https-deeplearning-ai.github.io/data-centric-comp/) 
+by [DeepLearning.AI](http://deeplearning.AI) to train a ResNet50 model to recognize hand-written roman numerals: 
+
+![roman numerals dataset, courtesy DeepLearning.AI](/images/numerals-deeplearningAI.png)
+
+A starter set of ~3,000 labeled training images is provided in competition, and contestants are free to add more (up to 10,000 images) to score on a leaderboard. The task aims at demonstrating how performance improvements can be achieved with managing data alone. 
+
+To get the optimal performance on a sufficiently expressive deep learning network, one generally needs to overcome the following data-specific challenges:
+
+* Cleanse data objects. Remove duplicates, irrelevant, or excessively noisy samples.
+* Clean annotations. Make sure annotations match the content of data samples.
+* Enrich the initial sample set. Find ways to obtain more data from the real world.
+* Introduce augmentations to teach the network about data variations.
+* Add effective synthetic samples (teacher-student, GAN, etc.) to cover any remaining data gaps.
+
+At the level of organization, all these tasks can be reduced to manipulating the membership information in
+(possibly overlapping) collections – such as original data samples, auxiliary samples, synthesized samples, transformed samples, and so on.
+
+LDB simplifies dataset manipulation and version tracking by indexing unique data objects, 
+constructing the datasets by querying object metadata, and versioning the results. 
+
+To demonstrate a sample data-driven workflow in LDB, let us begin with holding starter data for the DeepLearningAI challenge. 
+Assuming it is hosted at `gs://iterative/roman-numerals/` let us create a dataset called `"numerals"`:
+
+| Step | Command |
+| --- | --- |
+| Start a new dataset in the workspace | `$ ldb stage ds:numerals` |
+| Add objects from a given path | `$ ldb add gs://iterative/roman-numerals/` |
+
+
+Now we have created a dataset `"numerals"` in our workspace and filled it with input references. LDB datasets are logical entities, so no data objects were copied or moved. Instead, LDB have read the files in the provided location, found all unique data samples (ignoring any duplicates), parsed their annotations and stored data pointers to the workspace. 
+
+To use`"numerals"` dataset in subsequent steps of the workflow, let us save it to LDB:
+
+| Step | Command |
+| --- | --- |
+| Save dataset "numerals" v.1 to LDB | `$ ldb commit` |
+
+This action stores `"numerals"` into LDB repository, and assigns a version number to it.
+
+The DeepLearningAI competition comes with a ResNet50 docker image for evaluation. One "quick and dirty" way to check for sanity of training data is to check if the network can generalize over the training set. To simulate the competition leaderboard, we provide a version of ResNet50 here:  [instructions for running](TODO).
+
+Now let us assume ResNet50 was trained on the starter data, and for every training sample produced the following output in JSON format, where "class" is the input label, and "inference" is the output label:
+
+```json
+{
+	"path": "./i/125d.jpg",
+	"class": "i",
+	"inference": {
+			"class": "ii",
+			"confidence": 0.2,
+	},
+}
+```
+
+These output annotations are available in a bucket `gs://iterative/starter-inference/`.
+
+As usual for inferences, we can observe that some training inputs were not generalized properly, or their confidence remained low. 
+Some of these errors highlght the problems with data: the underlying objects could be noisy, incorrect, or paired with a wrong label.
+
+To investigate further, let us isolate these errors.  
+We can stage a new dataset and query annotations from inference to fill it with objects the network failed to train on:
+
+
+| Step | Command |
+| --- | --- |
+| Start a new dataset  | `$ ldb stage ds:to-examine` |
+| Add misclassified objects | `$ ldb add gs://iterative/starter-inference/ --query class != inference.class` |
+
+
+Now we have created a new dataset `"to-examine"` that holds references to data objects that we want to inspect. 
+However, there are no files to examine in our workspace yet. This is because LDB datasets are logical entities that hold pointers, not actual data files. 
+To instantiate this dataset (transfer all relevant objects from storage into workspace), we will use the INSTANTIATE command:
+
+| Step | Command |
+| --- | --- |
+| Instantiate dataset in a workspace  | `$ ldb instantiate` |
+
+For the sake of example, let's assume the dataset `"to-examine"` now holds ten annotated images, which may look somewhat like this: 
+
+![Courtesy: DeepLearning.ai, subset of images compiled by Pierre-Louis Bescond.](/images/numerals-bescond.png)
+
+Upon closer examination, we note that a second image in the top row is too noisy, and the third image in bottom row does not belong to a set. On the other hand, the very first image should have been easy to recognize (so maybe it carries the wrong annotation) – and so on. For now, let us try to delete these images from the training set and see if the network performs better.
+
+To accomplish this task, we can save dataset `"to-examine"`, stage `"numerals"`, and subtract the former from the latter:
+
+
+| Step | Command |
+| --- | --- |
+| Save "to-examine" dataset   | `$ ldb commit` |
+| Stage "numerals" dataset | `$ ldb stage ds:numerals` |
+| Subtract contents of a dataset| `$ ldb del ds:to-examine` |
+| Save dataset "numerals" v.2 | `$ ldb commit` |
+
+Once we have successfully modified the working dataset, and can instantiate it to re-train the model and check the performance. 
+
+If we don't like the result and want to roll back the changes, LDB versioning system makes it easy. All we need to roll back to the previous dataset version is to stage it and push as a new revision:
+
+| Step | Command |
+| --- | --- |
+| Stage a specific dataset version  | `$ ldb stage ds:numerals.v1` |
+| Save it as the "current" version | `$ ldb commit` |
+
+At this point, LDB holds two revisions of the dataset "numerals", v.1 and v.2, and the former is the version that will now be checked out by default.
+
+Inference is not the only metric you can use to close the data-train loop. Obviously, a network may just memorize wrong labels and offer little guidance to training data via inferences. To collect more signals from training loop we can use metrics like learning gradients per sample, or result confidence:
+
+| Step | Command |
+| --- | --- |
+| Check objects with low confidence | `$ ldb list gs://iterative/starter-inference/ --query inference.confidence < 0.55` |
+
+### Dataset merging and class balancing
+
+Another key operation to data-driven AI is the dataset merging. LDB allows for dataset slicing, dicing and merging operations via a sequence of ADD and DEL commands paired with query filters. However, when merging two or more datasets, it is also important to also keep track of class balancing.
+
+To that end, LDB supports `--limit ` and `--sample-ratio` arguments that collectively define the absolute and relative limits to a number of data objects being merged. For example, let us assume our roman numerals dataset underperforms for numeral `'i'`. To address this deficiency, we might want to boost it with more samples that we generated and stored in a dataset `generated-numerals`, up to a limit that would not upset our class balance:
+
+| Step | Command |
+| --- | --- |
+| Fill workspace with desired class samples |   `ldb add ds:generated-numerals --query class == "i"  --limit 100` |
+
+
+### Isolating objects with helper ML models
+
+So far, we saw how a dataset can be staged, instantiated, filled, evaluated, and modified.
+Another key operation for model performance analysis is discovering training samples that would best represent the underperforming subclass.
+
+For example, you may find that a particular class (say, numerals `'iii'`) is under-represented, and you want more of them. Let us also assume that you have a set of handwritten numerals to choose from, but they are not annotated. 
+
+A classical solution to this problem is to run a helper model that would produce pre-annotations, and do the rest of annotation work manually. LDB simplifies this task by allowing a helper to be called within a query. LDB ships with several helper models (like CLIP embeddings and visual similarity), and more can be added:
+
+| Step | Command |
+| --- | --- |
+| Add visually similar images to a working dataset  | `$ ldb add gs://iterative/handwritten --ml CLIP "iii"  --limit 100` |
+
+
+### Indexing storage locations
+
+So far we have assumed that LDB parses data objects and annotations on the fly whenever a storage location is queried. 
+There are several topics here that we need to cover to make our workflow more efficient.
+
+As your data storage grows, parsing it repeatedly for every request becomes suboptimal. 
+
+Repeated queries waste time, and coupling queries with storage locations is cumbersome. To solve this problem, LDB saves every data object and annotation it comes across into internal database (index). Index has a role of "root dataset" to which all data objects are assigned by default, and can be referenced as `ds:root`. Therefore, looking for a specific data object based on the previously indexed annotation (or user-defined tag) may look simply like this:
+
+| Step | Command |
+| --- | --- |
+| List all objects matching annotation field in the index | `$ ldb list ds:root --query class == "i" ` |
+| List all objects matching a tag in the index  | `$ ldb list ds:root --tag "training" `| 
+
+Also note that LDB addresses data objects by hashsum, and therefore only keeps track of unique data samples. However, data objects are often coupled with annotations that may change over time and are not unique. This presents two additional problems: first, how to update an annotation, and second – how to ensure reproducibility in a dataset when annotations are a moving target?
+
+To answer these challenges, LDB supports re-indexing and annotation versioning. 
+
+Re-indexing asynchronously queries a specified storage path for changed data objects and annotations, and adds them to the index. When adding a new annotation, LDB also retains a previous version (if any). This ensures the datasets referencing previous annotations will remain reproducible:
+
+| Step | Command |
+| --- | --- |
+| Reindex objects at a given location | `$ ldb index /storage/` |
+
+
+### Modifying annotations in existing datasets
+
+We have seen how annotations can be updated with re-indexing. Practically, this means that we can send our dataset annotations to a 3rd party labeling service, receive the corrected records, and re-index them in LDB. To continue our example, let us assume we have pre-annotated a part of `handwritten` dataset, and sent the rest to an annotation service. Upon receiving the results, we can simply re-index the target to pick the updates:
+
+| Step | Command |
+| --- | --- |
+| List all objects matching annotation field in the index | `$ ldb index gs://iterative/handwritten-reannotated/` |
+
+However, as we mentioned, this change would not affect the existing datasets that are referencing the older annotations. To upgrade all annotations in a dataset to the latest revision found in index, one can use PULL command:
+
+| Step | Command |
+| --- | --- |
+| Bump annotations to the latest version | `$ ldb pull` |
+
+Pull command also works for individual data objects (referenced by hashsum or object path). A reverse operation to pull would be to set a specific object to a specific version of annotation:
+
+| Step | Command |
+| --- | --- |
+| Bump annotations to the latest version | `$ ldb add 0xFD45DE --version 2` |
+
+Finally, it might be convenient to correct minor errors in annotations right from the workspace. This can be done with staging the dataset, editing annotations, and adding the workspace (as a whole, or by individual files) back into a dataset:
+
+| Step | Command |
+| --- | --- |
+| Stage a dataset | `$ ldb stage ds:numerals` |
+| Correct an annotation | `$ sed -i 's/"class": "i"/"class": "ii"/g' 125d.jpg` |
+| Register the change | `$ ldb add .` |
+| Push the change into LDB | `$ ldb commit` |
+
+### Indexing data in various formats
+
+The DeepLearningAI competition permits up to 10,000 training images, but only ships with a starter set of 3,000. A natural question for a data scientist working on this challenge is where to find more data. The good news is that nowadays just about every data class in the world exists in the public domain. The bad news is that public datasets come in different (and often incompatible) formats.
+
+The primary method to pair data objects with annotations supported by LDB is matching-name JSON annotations within the same folder, for example:
+
+- 154F.m4a, 154F.json,
+- 23DE.m4a, 23DE.json,
+...
+
+Alternatively, LDB also understands the scheme where multiple data objects are described in a single JSON file residing at root folder:
+
+- 154F.m4a,
+- 23DE.m4a, 
+- annotations.json
+
+Both schemes permit arbitrary storage configurations, and double as default scheme for many labeling tools (such as [Label Studio](https://labelstud.io)).
+
+However, a lot of "branded" datasets follow unique and proprietary conventions for annotations. For example, the DeepLearningAI competition on roman numerals encodes classes as folder names. Alternatively, COCO uses multiple shared JSON files to annotate objects in a dataset, while ImageNet combines a single key annotation file with class-specific folders.
+
+LDB ships with a pre-processor for COCO, ImageNet, Google OpenImage, and general folder-class schemes. These can be selected during indexing with `--format` argument providing the format:
+
+| Step | Command |
+| --- | --- |
+| Index objects in ImageNet folder | `$ ldb index --format ImageNet /storage/ImageNet500K/` |
+
+Additional formats can be included by writing the custom pre-processors ([more on this here](TODO)).
+
+