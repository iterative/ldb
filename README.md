--- conflicted
+++ resolved
@@ -2,17 +2,6 @@
 
 Label Database or **LDB** is an **open-source** tool for **data-centric** AI and machine learning projects. It works **upstream from model training** and intends to organize data in the **existing storage or data lake** into virtual datasets.
 
-<<<<<<< HEAD
-**LDB** aims to displace ad-hoc dataset management and de-duplication tools – such as file folders, spreadsheets and SQL databases. In the upstream direction, LDB can interface with labeling software, and in downstream direction LDB integrates with model-centric pipelines.
-
-**Key LDB features**:
-
-1. MLOps-grade **command line** experience. Does not require installing and maintaining any databases.
-2. Lightweight management of data sources. Data objects can exist anywhere in S3, Google Cloud, Azure or local storage, and datasets are defined as collections of pointers to these objects. There is **no need to move or duplicate data objects** in order to create, share or modify datasets.
-3. Advanced management and versioning of datasets. Datasets can be cloned, queried, merged, and sampled. **Every change in a dataset is tracked**, so provenance of constituent objects can be verified at all times.
-4. Label-aware operations. **Objects can be selected based on their annotation metadata**, and changes to object metadata are versioned.
-5. **LDB datasets are reproducible,** **shareable, and fast to materialize**. A particular dataset version will always point to the same set of data objects and annotations. Datasets are cached during instantiation, so subsequent transfers from cloud locations are accelerated.
-=======
 **LDB** aims to displace ad-hoc dataset management and de-duplication tools – such as file folders, spreadsheets and SQL databases. In the upstream direction, LDB can interface with labeling software, and in the downstream direction LDB integrates with model-based ML pipelines. 
 
 **Key LDB features**:
@@ -22,7 +11,6 @@
 * Advanced manipulation and versioning for virtual datasets. Datasets can be cloned, queried, merged, and sampled. **Every change in a dataset is tracked**, and provenance of constituent objects can be verified at all times.
 * Label-aware operations. Objects can be selected based on **annotation metadata, file attributes, or custom ML model queries**, and changes to ingress object metadata are versioned. 
 * **LDB datasets are reproducible,** **shareable, and fast to materialize**. A particular dataset version will always point to the same set of data objects and annotations. Datasets are cached during instantiation, so transfers from cloud locations are accelerated.
->>>>>>> 36322dc7
 
 ### Contents
 
@@ -38,11 +26,7 @@
 
 ![ldb-intro](images/ldb-struct.png)
 
-<<<<<<< HEAD
-The simplest use case for LDB arises when a data scientist wants to create and maintain a persistent collection of cloud-based objects that are grouped into virtual datasets by some logical criteria (e.g. annotated with a certain class, created at given time, or satisfy a particular name pattern, etc).
-=======
 The main use case for LDB arises when a data scientist wishes to create and maintain a persistent collection of cloud-based objects that are grouped into virtual datasets by some logical criteria (e.g. annotated with a certain class, created at given time, satisfy a particular name pattern, etc). 
->>>>>>> 36322dc7
 
 These virtual datasets can then be shared and versioned within LDB, which makes collaboration on dataset membership state (cloning, merging, splitting, adding, and removing objects) easily manageable and reproducible.
 
@@ -53,17 +37,9 @@
 
 **LDB instance** is a persistent structure where all information about known objects, labels and datasets is being stored. A private LDB instance will be created automatically in the `~/.ldb` directory the first time an LDB dataset is created or an LDB query is run. To set up a shared LDB instance for a team or organization, please follow [Quick Start for Teams](documentation/Quick-start-teams.md).
 
-<<<<<<< HEAD
-LDB instance is a persistent structure where all information about known objects, labels and datasets is being stored. Typically there is one LDB instance per team or organization.
-
-### Setting new LDB instance
-
-LDB assumes data objects are immutable and live in the pre-defined storage locations (cloud buckets or folders). You can add new storage locations to LDB at any time, but you cannot remove storage locations that are already referenced in the existing datasets.
-=======
 Whenever a new dataset is required or an existing dataset needs an update, it must first be staged in the model workspace. Staging does not automatically instantiate the dataset, but creates a draft state of the dataset membership info and all metadata:
 
 ### Stage a new virtual dataset 
->>>>>>> 36322dc7
 
 | Step | Command |
 | --- | --- |
@@ -113,15 +89,7 @@
 
 | Step | Command |
 | --- | --- |
-<<<<<<< HEAD
-| Add an object with particular label version | `$  ldb add gs://my-awesome-bucket/1.jpg —label-version 2` |
-| Bump label version for an object to latest | `$   ldb add gs://my-awesome-bucket/1.jpg` |
-| Bump all labels in a dataset to latest | `$   ldb pull`|
-
-To examine contents of a data object (or an associated annotation), they need to be instantiated (copied from storage into workspace). Instantiation can be done for the entire dataset, or for separate objects. Instantiation re-creates annotations for objects that have them.
-=======
 | Push a new version of staged dataset to LDB | `$  ldb commit` |
->>>>>>> 36322dc7
 
 Every new commit creates a new dataset version in LDB. By default, a reference to an LDB dataset assumes the latest version. Other dataset versions can be explicitly accessed with a version suffix:
 
@@ -143,52 +111,14 @@
 
 ## Comparison to related technologies
 
-<<<<<<< HEAD
-A fair question when considering a new ML tool is whether it is worth the investment of time and effort to adopt. This section discusses some LDB alternatives.
-
-First and foremost, **LDB is focused on data-driven ML cycles**. This means it is most useful when data corpus is dynamic, and where the model is expressive enough to benefit from improved data samples and annotations.
-
-Without the use of LDB, an organization facing the problem of training on better data typically attempts to organize their data sources into datasets by one of the following three recipes:
-
-1. Folder-level dataset organization.
-
-The default method for data organization in new ML projects is to create datasets by grouping data objects into named file folders. This method has an advantage of being the simplest way to bootstrap a new project, yet it comes with serious limitations:
-
-* Experimenting on data (adding or removing data objects) results in multiple copies of the *same* dataset with minimal changes – which is undesirable for datasets of non-trivial sizes.
-
-* Folders are not easy to slice and dice, and retain no metadata to keep track of the object provenance (which data sample came from which source dataset).
-
-* Attempts to add new data objects may result in repetitions (same object under multiple names in one dataset), or data loss (data objects overwritten due to collisions in namespace).
-
-* Annotation updates are not tracked, which may result in annotations going stale.
-
-* Folder-level datasets are difficult to integrate with privacy policies and directives (like GDPR) that often require data storage to be immutable and limited to approved providers.
-
-2. Spreadsheets, or other database-powered datasets design.
-
-A reasonable step up from managing datasets in file folders is to organize them data in spreadsheets filled with object pointers (URIs of data objects living in cloud locations).
-
-This method permits for sparse datasets, where individual objects are no longer required to reside in one folder or cloud bucket. Since spreadsheet-based datasets decouple storage from organization, they no longer require objects to be copied or moved to form new datasets, allow to store provenance meta-information as attributes, and can be made compatible with storage privacy directives. In addition, versioning for datasets and annotations can be provided for by means of storing multiple linked tables.
-
-Spreadsheets, however, still carry significant limitations:
-
-* Spreadsheets do not solve the problem of repetitions (same data objects listed under different URIs), and cannot prevent annotations from going stale. Both of these functions require tracking objects by content, which spreadsheets cannot do natively.
-
-* Spreadsheets do not provide native means to parse and query annotations alongside with their data objects. This means an ML engineer needs to compose the datasets manually, or use separate ad-hoc software to query annotations and export lists of the matching objects into spreadsheets and tables.
-=======
 A fair question when considering a new ML tool is whether it is worth the investment of time to adopt. This section discusses some LDB alternatives.
->>>>>>> 36322dc7
 
 First and foremost, LDB is focused on **Data-driven AI cycles**. This means it is most useful when data corpus is dynamic, and where the models are expressive enough to benefit from enhanced data samples and annotations. 
 
 Without a tool like LDB, a team facing the problem of progressively training on better data typically attempts to organize their data sources into datasets by one of the common recipes: (1) datasets as file folders, (2) datasets as spreadsheets or database pages, or (3) datasets under control of an end-to-end ML framework. All these solutions have their limits that we discuss in the greater detail [here](/documentation/alternatives-to-LDB.md).
 
-<<<<<<< HEAD
-It is fairly common to find parts of functionality offered by LDB in the large, heavyweight ML frameworks. For example, any data labeling software suite likely has some function to track annotation versions and search annotations by fields. Likewise, every end-to-end ML platform facilitates organization of input data into the datasets, at least at the folder level.
-=======
 A second question is why one should choose LDB over general data versioning services (like [DVC](https://dvc.org/) or [PachyDerm](pachyderm.com) ) since they can also manage the datasets.
 The answer is that capabilities of LDB and general versioning systems do not overlap. 
->>>>>>> 36322dc7
 
 For example, DVC actively manages the model repository, and interprets datasets as file folders under the full version control where access to all objects are guaranteed. On the other hand, LDB is an indexing service over existing immutable storage, and treats datasets as collections of virtual entities. This lightweight approach relies on storage immutability to guarantee access, but offers higher speed and better flexibility in return. In addition, LDB understands annotations and can group sparse objects into datasets by queries.
 
